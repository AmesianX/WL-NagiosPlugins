#!/usr/bin/perl -w
#
# ============================== SUMMARY =====================================
#
# Program : check_redis.pl
# Version : 0.53
# Date    : July 15, 2012
# Author  : William Leibzon - william@leibzon.org
# Licence : GPL - summary below, full text at http://www.fsf.org/licenses/gpl.txt
#
# =========================== PROGRAM LICENSE =================================
#
# This program is free software; you can redistribute it and/or modify
# it under the terms of the GNU General Public License as published by
# the Free Software Foundation; either version 2 of the License, or
# (at your option) any later version.
#
# This program is distributed in the hope that it will be useful,
# but WITHOUT ANY WARRANTY; without even the implied warranty of
# MERCHANTABILITY or FITNESS FOR A PARTICULAR PURPOSE.  See the
# GNU General Public License for more details.
#
# You should have received a copy of the GNU General Public License
# along with this program; if not, write to the Free Software
# Foundation, Inc., 675 Mass Ave, Cambridge, MA 02139, USA.
#
# ===================== INFORMATION ABOUT THIS PLUGIN =========================
#
# This is Redis Server Check plugin. It gets stats variables and allows to set
# thresholds on their value or their rate of change. It can measure response time,
# hitrate, memory utilization, check replication sync and more. The plugin is based
# on and shares common code with check_mysqld.pl and check_memcached.pl
#
# Plugin returns status variables as perfomance data for further nagios 2.0
# post-processing, you can find graph templates for PNP4Nagios at:
#   http://william.leibzon.org/nagios/
#
# This program is written and maintained by:
#   William Leibzon - william(at)leibzon.org
#
# ============================= SETUP NOTES ====================================
#
# Make sure to install Redis perl  library from CPAN first.
#
# This plugin checks Redis NoSQL database and measures response which can be used
# for threshold checks. It also retrieves various status data variables and
# allows to set thresholds either on their direct values or on rate of change
# of those variables. Plugin also calculates statistics such as Hitrate (calculated
# as rate of change of hits/misses) and memory use and can check replication delay.
# All variables can be returned as performance data for graphing and pnp4nagios
# template should be available with this plugin on the site you downloaded it from.
#
# For help on what parameters this plugin accepts you can just do
#  ./check_redis.pl --help
#
# 1. Connection Parameters
#
#   The only connection parameters are "-H hostname" and "-p port". The default port
#   is 6379 and you must specify hostname (if localhost specify it as -H 127.0.0.1)
# 
# 2. Response Time, HitRate, Memory Utilization, Replication Delay
#
#   To get response time you use "-T" or "--response_time=" option. By itself
#   it will cause output of respose time at the status line. You can also use
#   it as "-T warn,crit" to specify warning and critical thresholds.
#
#   To get hitrate the option is "-R" or "--hitrate=". If previous performance
#   data is not feed to plugin (-P option, see below) the plugin calculates
#   it as total hitrate over life of redis process. If -P is specified
#   and previous performance data is feed back, the data is based on real
#   hitrate with lifelong info also given in paramphesis. The data is based
#   on keyspace_hits and keyspace_misses stats variables. As with -T you
#   can specify -R by itself or with thresholds as -R warn,crit
# 
#   Memory utilization is percent of real memory used by Redis out of total
#   memory on the system. To be able to calculate it plugin needs to known
#   amount of memory your system has which you specify with "-M" or "--memory="
#   option. Memory utilization option itself is lower "-m" or "--memory_utilization="
#   and you can specify threshold for it as "-m warn,crit"
#
#   Replication delay threshold option "-R" or "--replication_delay=" is used
#   to check replication with data from "master_last_io_seconds_ago" stats and
#   valid only on slave servers. Other variables maybe checked for this later
#   with more complex funcationality, so it was chosen to do this as separate
#   option rather than drecting people to check that variable.
#
# 3. Redis Status Variables and calculating their Rate of Change
#
#   All status variables from redis can be checked with the plugin. To see data
#   from variables in plugin status output line and or specify thresholds
#   based on their values you use -a or --variables argument. For example:
#       -a connected_clients,blocked_clients
#   You must specify same number of warning and critical thresholds with 
#   -w or --warn and -c or --crit argument as a number of variables specified
#   in -a. If you simply want variable values on status line without specifying
#   any threshold, use ~ in place of threshold value or skip value but specify
#   all apropriate commas. For example:
#           -a connected_clients,blocked_clients -w ~,~ -c ~,~
#      OR   -a connected_clients,blocked_clients -w , -c ,
#
#   If you want to check rate of change rather than actual value you can do this
#   by specifying it as '&variable' such as "&total_connections_received" or
#   as "variable_rate" which is "total_connections_received_rate" and is similar
#   to 'connected_clients' variable. By default it would be reported in the output
#   as 'variable_rate' though '&variable' is a format used internally by plugin.
#   As an alternative you can specify how to label these with --rate_label
#   option where you can specify prefix and/or suffix. For example '--rate_label=dt_'
#   would have the output being "dt_total_connections_received' where as
#   '--rate_label=,_rate' is plugin default giving 'total_connections_received_rate'. 
#   You can use these names with -a and -A such as:
#       --rate_label=,_rate -a total_connections_received_rate -w 1000 -c ~
#
#   Now in order to be able to calculate rate of change, the plugin needs to
#   know values of the variables from when it was run the last time. This
#   is done by feeding it previous performance data with a -P option.
#   In commands.cfg this would be specified as:
#     -P "$SERVICEPERFDATA$"
#   And don't forget the quotes, in this case they are not just for documentation.
# 
# 4. Threshold Specification
#
#   The plugin fully supports Nagios plug-in specification for specifying thresholds:
#     http://nagiosplug.sourceforge.net/developer-guidelines.html#THRESHOLDFORMAT
#
#   And it supports an easier format with the following one-letter prefix modifiers:
#     >value : issue alert if data is above this value (default for numeric value)
#     <value : issue alert if data is below this value (must be followed by number)
#     =value : issue alert if data is equal to this value (default for non-numeric)
#     !value : issue alert if data is NOT equal to this value
#
#   There are two two specifications of range formats as with other nagios plugins:
#     number1:number2   issue alert if data is OUTSIDE of range [number1..number2]
#	                i.e. alert if data<$number1 or data>$number2
#     @number1:number2  issue alert if data is WITHIN range [number1..number2] 
#		        i.e. alert if data>=$number and $data<=$number2
#
#   The plugin will attempt to check that WARNING values is less than CRITICAL
#   (or greater for <). A special prefix modifier '^' can be used to disable these
#   checks. A quick example of such special use is '--warn=^<100 --crit=>200' which
#   means warning alert if value is < 100 and critical alert if its greater than 200.
#
# 5. Performance Data
#
#   Using '-f' option causes values of all variables you specified in -a as
#   well as response time from -T (response time), from -R (hitrate), from -m and other
#   checks to go out as performance data for Nagios graphing programs.
#
#   You may also directly specify which variables are to be return as performance data
#   with '-A' option. If you use '-A' by itself and not specify any variables or use
#   special special value of '*' (as in '-A *') the plugin will output all variables
#   which is really useful for finding what data you can chck with this plugin.
#
#   The plugin will output threshold values as part of performance data as specified at
#     http://nagiosplug.sourceforge.net/developer-guidelines.html#AEN201
#   And don't worry about using non-standard >,<,=,~ prefixes, all of that would get
#   converted into nagios threshold format for performance output
#
#   The plugin is smart enough to add 'c' suffix for known COUNTER variables to
#   values in performance data. Known variables are specifed in an array you can
#   find at the top of the code (further below) and plugin author does not claim
#   to have identified all variables correctly. Please email if you find an error
#   or want to add more variables.
# 
#   As noted above performance data is also used to calcualte rate of change
#   by feeding it back with -P option. In that regard even if you did not specify
#   -f or -A but you have specified &variable, its actual data would be sent out
#   in performance output. Additionally last time plugin was run is also in
#   performance data as special _ptime variable.
#
# 6. Example of Nagios Config Definitions
#
# Sample command and service definitions are below:
#
# define command {
#    command_name        check_redis_new
#    command_line        $USER1$/check_redis.pl -H $HOSTADDRESS$ -p $ARG1$ -T $ARG2$ -R -A -M $_HOSTSYSTEM_MEMORY$ -m $ARG3$ -a $ARG4$ -w $ARG5$ -c $ARG6$ -f -P "$SERVICEPERFDATA$"
# }
#
# Arguments and thresholds are:
#  $ARG1 : Port
#  $ARG2 : response time thresholds
#  $ARG3 : memory utilization thresholds
#  $ARG4 : additional variables to be checked
#  $ARG5 : warning thresholds for those variables
#  $ARG6 : critical thresholds for those variables
#
# define service {
#        use                     prod-service
#        hostgroups              redishosts
#        service_description     Redis
#        check_command           check_redis_new!6379!"1,2"!"80,90"!blocked_clients,connected_clients!50,~!100,~
# }
#
# define host {
#         use             prod-server
#         host_name       redis.mynetwork
#         address         redis.mynetwork
#         alias           Redis Stat Server
#         hostgroups      linux,redishosts
#        _SYSTEM_MEMORY  '8G'
# }
#
# Example of command-line use:
#   /usr/lib/nagios/plugins/check_redis.pl -H localhost -a 'connected_clients,blocked_clients' -w ~,~ -c ~,~ -m -M 4G -A -R -T -f -v
#
# In above the -v option means "verbose" and with it plugin will output some debugging
# information about what it is doing. The option is not intended to be used when plugin
# is called from nagios itself. 
#
# ======================= VERSION HISTORY and TODO ================================
#
# The plugins is written by reusing code my check_memcached.pl which itself is based
# on check_mysqld.pl. check_mysqld.pl has history going back to 2004.
#
#  [0.4  - Mar 2012] First version of the code based on check_mysqld.pl 0.93
#		     and check_memcached.pl 0.6. Internal work, not released.
#		     Version 0.4 because its based on a well developed code base
#  [0.41 - Apr 15, 2012] Added list of variables array and perf_ok regex.
#			 Still testing internally and not released yet.
#  [0.42 - Apr 28, 2012] Added total_keys, total_expires, nice uptime_info 
#			 and memory utilization
#  [0.43 - May 31, 2012] Release candidate. More documentation added 
#			 replacing check_memcached examples. Bugs fixed.
#			 Made "_rate" as default rate variables suffix in
#		         place of &delta. Changed -D option to -r.
#  [0.5  - Jun 01, 2012] First official release will start with version 0.5
#			 Documentation changes, but no code updates.
#  [0.51 - Jun 16, 2012] Added support to specify filename to '-v' option
#			 for debug output and '--debug' as alias to '--verbose'
#  [0.52 - Jul 10, 2012] Patch by Jon Schulz to support credentials with -C
#			 (credentials file) and addition by me to support
#			 password as command argument.
#  [0.53 - Jul 15, 2012] Adding special option to do query on one redis key and
#                        and do threshold checking of results if its numeric
#
# TODO or consider for future:
#
#  0. Add '--extra-opts' to allow to read options from a file as specified
#     at http://nagiosplugins.org/extra-opts. This is TODO for all my plugins
#
#  1. In plans are to allow long options to specify thresholds for known variables.
#     These would mean you specify '--connected_clients' in similar way to '--hitrate'
#     Internally these would be convered into -A, -w, -c as appropriate an used
#     together with these options. So in practice it will now allow to get any data
#     just a different way to specify options for this plugin. 
# 
#  2. REDIS Specific:
#     - Add option to check from master that slave is connected and working.
#     - Look into replication delay from master and how it can be done. Look
#       for into on replication_delay from slave as well
#     - How to better calculate memory utilization and get max memory available
#       without directly specifying it
#     - Maybe special options to measure cpu use and set thresholds
#
#  Others are welcome recommand a new feature to be added here. If so please email to 
#         william@leibzon.org.
#  And don't worry, I'm not a company with some hidden agenda to use your idea
#  but an actual person who you can easily get hold of by email, find on forums
#  and on Nagios conferences. More info on my nagios work is at:
#         http://william.leibzon.org/nagios/
#  Above site should also have PNP4Nagios template for this and other plugins.
#
# ============================ START OF PROGRAM CODE =============================

use strict;
use IO::Socket;
use Time::HiRes;
use Redis;
use Getopt::Long qw(:config no_ignore_case);

# default hostname, port, database, user and password, see NOTES above
my $HOSTNAME= 'localhost';
my $PORT=     6379;
my $PASSWORD= undef;

# Add path to additional libraries if necessary
use lib '/usr/lib/nagios/plugins';
our $TIMEOUT;
our %ERRORS;
eval 'use utils qw(%ERRORS $TIMEOUT)';
if ($@) {
 $TIMEOUT = 20;
 %ERRORS = ('OK'=>0,'WARNING'=>1,'CRITICAL'=>2,'UNKNOWN'=>3,'DEPENDENT'=>4);
}

my $Version='0.53';

# This is a list of known stat and info variables including variables added by plugin,
# used in order to designate COUNTER variables with 'c' in perfout for graphing programs
# The format is:
#        VAR_NAME => [ TYPE, PerfSuffix, DESCRIPTION] 
# If option has description, the variable will also become available as a long option so for example
# you can specify "--connected_clients=WARN,CRIT" instead of specifying "-a connected_clients -w WARN -c CRIT'
my %KNOWN_STATUS_VARS = ( 
	 'memory_utilization' => [ 'GAUGE', '%' ],      				# calculated by plugin
	 'redis_version' => [ 'VERSION', '' ],						# version string variable
	 'response_time' => [ 'GAUGE', 's' ],						# measured by plugin
	 'total_keys' => [ 'GAUGE', '', 'Total Number of Keys on the Server' ],
	 'total_expires' => ['GAUGE', '', 'Number of Expired Keys for All DBs' ],
	 'last_save_time' => [ 'GAUGE', 's' ],
	 'bgsave_in_progress' => [ 'BOOLEAN', '' ],
	 'vm_enabled' => [ 'BOOLEAN', '' ],
	 'uptime_in_seconds' => [ 'COUNTER', 'c' ],
	 'total_connections_received' => [ 'COUNTER', 'c', 'Total Connections Received' ],
	 'used_memory_rss' => [ 'GAUGE', 'B', 'Resident Set Size, Used Memory in Bytes' ],  # RSS - Resident Set Size
	 'used_cpu_sys' => [ 'GAUGE', '', 'Main Process Used System CPU' ],
	 'redis_git_dirty' => [ 'BOOLEAN', '', 'Git Dirty Set Bit' ],
	 'loading' => [ 'BOOLEAN', '' ],
	 'latest_fork_usec' => [ 'GAUGE', '' ],
	 'connected_clients' => [ 'GAUGE', '', 'Total Number of Connected Clients' ],
	 'used_memory_peak_human' => [ 'GAUGE', '' ],
	 'mem_allocator' => [ 'TEXTINFO', '' ],
	 'uptime_in_days' => [ 'COUNTER', 'c', 'Total Uptime in Days' ],
	 'keyspace_hits' => [ 'COUNTER', 'c', 'Total Keyspace Hits' ],
	 'client_biggest_input_buf' => [ 'GAUGE', '' ],
	 'gcc_version' => [ 'TEXTINFO', '' ],
	 'changes_since_last_save' => [ 'COUNTER', 'c' ],
	 'arch_bits' => [ 'GAUGE', '' ],
	 'lru_clock' => [ 'GAUGE', '' ], 	# LRU is page replacement algorithm (least recently used), I'm unsure what this represents though
	 'role' => [ 'SETTING', '' ],
	 'multiplexing_api' => [ 'SETTING' , '' ],
	 'slave' => [ 'TEXTDATA', '' ],
	 'pubsub_channels' => [ 'GAUGE', '', 'Number of Pubsub Channels' ],
	 'redis_git_sha1' => [ 'TEXTDATA', '' ],
	 'used_cpu_user_children' => [ 'GAUGE', '', 'Child Processes Used User CPU' ],
	 'process_id' => [ 'GAUGE', '' ],
	 'used_memory_human' => [ 'GAUGE', '' ],
	 'keyspace_misses' => [ 'COUNTER', 'c', 'Keyspace Misses' ],
	 'used_cpu_user' => [ 'GAUGE', '', 'Main Process Used User CPU' ],
	 'total_commands_processed' => [ 'COUNTER', '', 'Total Number of Commands Processed from Start' ],
	 'mem_fragmentation_ratio' => [ 'GAUGE', '', 'Memory Fragmentation Ratio' ],
	 'client_longest_output_list' => [ 'GAUGE', '' ],
	 'blocked_clients' => [ 'GAUGE', '', 'Number of Currently Blocked Clients' ],
	 'aof_enabled' => [ 'BOOLEAN', '' ],
	 'evicted_keys' => [ 'COUNTER', 'c', 'Total Number of Evicted Keys' ],
	 'bgrewriteaof_in_progress' => [ 'BOOLEAN', '' ],
	 'expired_keys' => [ 'COUNTER', 'c', 'Total Number of Expired Keys' ],
	 'used_memory_peak' => [ 'GAUGE', 'B' ],
	 'connected_slaves' => [ 'GAUGE', '', 'Number of Connected Slaves' ],
	 'used_cpu_sys_children' => [ 'GAUGE', '', 'Child Processed Used System CPU' ],
	 'master_host' => [ 'TEXTINFO', '' ],
	 'slave0' => [ 'TEXTINFO', '' ],
	 'slave1' => [ 'TEXTINFO', '' ],
	 'slave2' => [ 'TEXTINFO', '' ],
	 'slave3' => [ 'TEXTINFO', '' ],
	);

# Here you can also specify which variables should go into perf data, 
# For right now it is 'GAUGE', 'COUNTER', 'DATA' (but not 'TEXTDATA'), and 'BOOLEAN'
# you may want to remove BOOLEAN if you don't want too much data
my $PERF_OK_STATUS_REGEX = 'GAUGE|COUNTER|^DATA$|BOOLEAN';

# ============= MAIN PROGRAM CODE - DO NOT MODIFY BELOW THIS LINE ==============

my $o_host=     undef;		# hostname
my $o_port=     undef;		# port
my $o_pwfile=   undef;          # password file
my $o_password= undef;		# password as parameter
my $o_help=     undef;          # help option
my $o_verb=     undef;          # verbose mode
my $o_version=  undef;          # version info option
my $o_variables=undef;          # list of variables for warn and critical
my @o_varsL=    ();             # array from above list
my $o_perfvars= undef;          # list of variables to include in perfomance data
my @o_perfvarsL=();             # array from above list
my $o_warn=     undef;          # warning level option
my @o_warnL=    ();             # array of warn data processing threshold 
my $o_crit=     undef;          # Critical level option
my @o_critL=    ();             # array of critical data processing thresholds 
my $o_perf=     undef;          # Performance data option
my $o_timeout=  undef;          # Timeout to use - note that normally timeout is from nagios
my $o_timecheck=undef;          # threshold spec for connection time
my $o_memutilization=undef;     # threshold spec for memory utilization%
my $o_totalmemory=undef;	# total memory on a system
my $o_hitrate=  undef;          # threshold spec for hitrate%
my $o_repdelay=undef;           # replication delay time

# previous performance data and ratio calculation related options
my $o_prevperf= undef;		# performance data given with $SERVICEPERFDATA$ macro
my $o_prevtime= undef;		# previous time plugin was run $LASTSERVICECHECK$ macro
my $o_ratelabel=undef;		# prefix and suffix for creating rate variables
my $o_rsuffix='_rate';		# default suffix	
my $o_rprefix='';

# support for '-q' options to query redis key and check data using specified thresholds
my @o_querykey=();		# query this key, this option maybe repeated
my @query=();			# array of queries with each entry being keyed hash of processedoption data on howto query

## Additional global variables
my @ar_warnLv = ();		# used in options processing
my @ar_critLv = ();		# used in options processing
my $redis= undef;               # DB connection object
my %prev_perf=  ();		# array that is populated with previous performance data
my @prev_time=  ();     	# timestamps if more then one set of previois performance data
my $perfcheck_time=undef;	# time when data was last checked 
my %dataresults= ();		# this is where data is loaded into

sub p_version { print "check_redis.pl version : $Version\n"; }

sub print_usage_line {
   print "Usage: $0 [-v [debugfilename]] -H <host> [-p <port>] [-x password | -C credentials_file] [-a <statistics variables> -w <variables warning thresholds> -c <variables critical thresholds>] [-A <performance output variables>] [-T [conntime_warn,conntime_crit]] [-R [hitrate_warn,hitrate_crit]] [-m [mem_utilization_warn,mem_utilization_crit] [-M <maxmemory>[B|K|M|G]]] [-r replication_delay_time_warn,replication_delay_time_crit]  [-f] [-T <timeout>] [-V] [-P <previous performance data in quoted string>] [-q (GET|LRANGE:(AVG|SUM|MIN|MAX):start:end),query_type,query_key_name[:data_name][,ABSENT:WARNING|CRITICAL][,WARN:threshold,CRIT:threshold]] \n";
}

sub print_usage {
   print_usage_line();
   print "For more details on options do: $0 --help\n";
}

sub help {
   print "Redis Check for Nagios version ",$Version,"\n";
   print " by William Leibzon - william(at)leibzon.org\n\n";
   print "This is redis monitoring plugin to check its stats variables, replication, response time\n";
   print "hitrate, memory utilization andother info. The plugin can also query and test key data\n";
   print "against specified thresholds. All data is available as performance output for graphing.\n\n";
   print_usage_line();
   print "\n";
   print <<EOT;
 -v, --verbose[=FILENAME], --debug[=FILENAME]
   Print extra debugging information.
   If filename is specified instead of STDOUT the debug data is written to that file.
 -h, --help
   Print this detailed help screen
 -H, --hostname=ADDRESS
   Hostname or IP Address to check
 -p, --port=INTEGER
   port number (default: 3306)
 -x, --password=STRING
    Password for Redis authentication. Safer alternative is to put them in a file and use -C
 -C, --credentials=FILENAME
    Credentials file to read for Redis authentication
 -t, --timeout=NUMBER
   Allows to set timeout for execution of this plugin. This overrides nagios default.
 -a, --variables=STRING[,STRING[,STRING...]]
   List of variables from info data to do threshold checks on.
   The default (if option is not used) is not to monitor any variable.
   The variable name should be prefixed with '&' to chec its rate of
   change over time rather than actual value.
 -w, --warn=STR[,STR[,STR[..]]]
   This option can only be used if '--variables' (or '-a') option above
   is used and number of values listed here must exactly match number
   of variables specified with '-a'. The values specify warning threshold
   for when Nagios should send WARNING alert. These values are usually
   numbers and can have the following prefix modifiers:
      > - warn if data is above this value (default for numeric values)
      < - warn if data is below this value (must be followed by number)
      = - warn if data is equal to this value (default for non-numeric values)
      ! - warn if data is not equal to this value
      ~ - do not check this data (must not be followed by number or ':')
      ^ - for numeric values this disables check that warning < critical
   Threshold values can also be specified as range in two forms:
      num1:num2  - warn if data is outside range i.e. if data<num1 or data>num2
      \@num1:num2 - warn if data is in range i.e. data>=num1 && data<=num2
 -c, --crit=STR[,STR[,STR[..]]]
   This option can only be used if '--variables' (or '-a') option above
   is used and number of values listed here must exactly match number of
   variables specified with '-a'. The values specify critical threshold
   for when Nagios should send CRITICAL alert. The format is exactly same
   as with -w option except no '^' prefix.
 -T, --response_time=[WARN,CRIT]
   If this is used as just -T the plugin will measure and output connection 
   response time in seconds. With -f this would also be provided on perf variables.
   You can also specify values for this parameter, these are interprted as
   WARNING and CRITICAL thresholds (separated by ','). 
 -R, --hitrate=[WARN,CRIT]
   Calculates Hitrate %: cache_miss/(cache_hits+cache_miss). If this is used
   as just -R then this info just goes to output line. With '-R -f' these
   go as performance data. You can also specify values for this parameter,
   these are interprted as WARNING and CRITICAL thresholds (separated by ','). 
   The format for WARN and CRIT is same as what you would use in -w and -c.
 -m, --memory_utilization=[WARN,CRIT]
   This calculates percent of total memory on system used by redis, which is
      utilization=redis_memory_rss/total_memory*100.
   Total_memory on server must be specified with -M since Redis does not report
   it and can use maximum memory unless you enabled virtual memory and set a limit
   (I plan to test this case and see if it gets reported then).
   If you specify -m by itself, the plugin will just output this info,
   with '-f' it will also include this in performance data. You can also specify
   parameter values which are interpreted as WARNING and CRITICAL thresholds.
 -M, --memory=NUM[B|K|M|G]
   Amount of memory on a system for memory utilization calculations above.
   If it does not end with K,M,G then its assumed to be B (bytes)
 -r, --replication_delay=WARN,CRIT
   Allows to set threshold on replication delay info. Only valid if this is a slave!
   The threshold value is in seconds and fractions are acceptable.
 -q, --query=query_type,key[:varname][,ABSENT:WARNING|CRITICAL][,WARN:threshold,CRIT:threshold]
   This option maybe repeated more than once!
     query_type is one of: GET - get one value
			   LRANGE:AVG:start:end - retrieve list and average results
			   LRANGE:SUM:start:end - retrieve list and sum results
			   LRANGE:MIN:start:end - retrieve list and return minimum
			   LRANGE:MAX:start:end - retrieve list and return maximum
   Option specifies key to query and optional variable name to assign the results to after :
   (if not specified it would be same as key). If key is not available the plugin can issue
   either warning or critical alert depending on what you specified after ABSENT.
   Numeric results are calculated for ranges and can be checked with specified thresholds
   or you can do together with standard with redis stats variables and -a option.
 -f, --perfparse
   This should only be used with '-a' and causes variable data not only as part of
   main status line but also as perfparse compatible output (for graphing, etc).
 -A, --perfvars=[STRING[,STRING[,STRING...]]]
   This allows to list variables which values will go only into perfparse
   output (and not for threshold checking). The option by itself (emply value)
   is same as a special value '*' and specify to output all variables.
 -P, --prev_perfdata
   Previous performance data (normally put '-P \$SERVICEPERFDATA\$' in nagios
   command definition). This is used to calculate rate of change for counter
   statistics variables and for proper calculation of hitrate.
 --rate_label=[PREFIX_STRING[,SUFFIX_STRING]]
   Prefix or Suffix label used to create a new variable which has rate of change
   of another base variable. You can specify PREFIX or SUFFIX or both. Default
   if not specified is suffix '_rate' i.e. --rate_label=,_rate
 -V, --version
   Prints version number
EOT
}

# For verbose output (updated 06/06/12 to write to debug file if specified)
sub verb {
    my $t=shift;
    if (defined($o_verb)) {
	if ($o_verb eq "") {
		print $t, "\n";
	}
	else {
	    if (!open (DEBUGFILE, ">>$o_verb")) {
		print $t, "\n";
	    }
	    else {
		print DEBUGFILE $t,"\n";
		close DEBUGFILE;
	    }
	}
    }
}

# Return true if arg is a number
sub isnum {
  my $num = shift;
  if (defined($num) && $num =~ /^[-|+]?((\d+\.?\d*)|(^\.\d+))$/ ) { return 1 ;}
  return 0;
}

sub div_mod { return int( $_[0]/$_[1]) , ($_[0] % $_[1]); }

# load previous performance data 
sub process_perf {
 my %pdh;
 my ($nm,$dt);
 foreach (split(' ',$_[0])) {
   if (/(.*)=(.*)/) {
       ($nm,$dt)=($1,$2);
        verb("prev_perf: $nm = $dt");
        # in some of my plugins time_ is to profile execution time for part of plugin
        # $pdh{$nm}=$dt if $nm !~ /^time_/;
        $pdh{$nm}=$dt;
        $pdh{$nm}=$1 if $dt =~ /(\d+)[cs]/; # 'c' or 's' maybe added
	# support for more than one set of previously cached performance data
        # push @prev_time,$1 if $nm =~ /.*\.(\d+)/ && (!defined($prev_time[0]) || $prev_time[0] ne $1);
   }
 }
 return %pdh;
}

# this function is used when checking data against critical and warn values
sub check_threshold {
    my ($attrib, $data, $th_array) = @_;
    my $mod = $th_array->[0];
    my $lv1 = $th_array->[1];
    my $lv2 = $th_array->[2];

    # verb("debug check_threshold: $mod : ".(defined($lv1)?$lv1:'')." : ".(defined($lv2)?$lv2:''));
    return "" if !defined($lv1) || ($mod eq '' && $lv1 eq ''); 
    return " " . $attrib . " is " . $data . " = " . $lv1 if $mod eq '=' && $data eq $lv1;
    return " " . $attrib . " is " . $data . " != " . $lv1 if $mod eq '!' && $data ne $lv1;
    return " " . $attrib . " is " . $data . " > " . $lv1 if $mod eq '>' && $data>$lv1;
    return " " . $attrib . " is " . $data . " > " . $lv2 if $mod eq ':' && $data>$lv2;
    return " " . $attrib . " is " . $data . " >= " . $lv1 if $mod eq '>=' && $data>=$lv1;
    return " " . $attrib . " is " . $data . " < " . $lv1 if ($mod eq '<' || $mod eq ':') && $data<$lv1;
    return " " . $attrib . " is " . $data . " <= " . $lv1 if $mod eq '<=' && $data<=$lv1;
    return " " . $attrib . " is " . $data . " in range $lv1..$lv2" if $mod eq '@' && $data>=$lv1 && $data<=$lv2;
    return "";
}

# this function is called when parsing threshold options data
sub parse_threshold {
    my $thin = shift;

    # link to an array that holds processed threshold data
    # array: 1st is type of check, 2nd is threshold value or value1 in range, 3rd is value2 in range, 4th is option, 5th is nagios spec string representation for perf out
    my $th_array = [ '', undef, undef, '', '' ]; 
    my $th = $thin;
    my $at = '';

    $at = $1 if $th =~ s/^(\^?[@|>|<|=|!]?~?)//; # check mostly for my own threshold format
    $th_array->[3]='^' if $at =~ s/\^//; # deal with ^ option
    $at =~ s/~//; # ignore ~ if it was entered
    if ($th =~ /^\:([-|+]?\d+\.?\d*)/) { # :number format per nagios spec
	$th_array->[1]=$1;
	$th_array->[0]=($at !~ /@/)?'>':'<=';
	$th_array->[5]=($at != /@/)?('~:'.$th_array->[1]):($th_array->[1].':');
    }
    elsif ($th =~ /([-|+]?\d+\.?\d*)\:$/) { # number: format per nagios spec
        $th_array->[1]=$1;
	$th_array->[0]=($at !~ /@/)?'<':'>=';
	$th_array->[5]=($at != /@/)?'':'@';
	$th_array->[5].=$th_array->[1].':';
    }
    elsif ($th =~ /([-|+]?\d+\.?\d*)\:([-|+]?\d+\.?\d*)/) { # nagios range format
	$th_array->[1]=$1;
	$th_array->[2]=$2;
	if ($th_array->[1] > $th_array->[2]) {
                print "Incorrect format in '$thin' - in range specification first number must be smaller then 2nd\n";
                print_usage();
                exit $ERRORS{"UNKNOWN"};
	}
	$th_array->[0]=($at !~ /@/)?':':'@';
	$th_array->[5]=($at != /@/)?'':'@';
	$th_array->[5].=$th_array->[1].':'.$th_array->[2];
    }
    if (!defined($th_array->[1])) {			# my own format (<,>,=,!)
	$th_array->[0] = ($at eq '@')?'<=':$at;
	$th_array->[1] = $th;
	$th_array->[5] = '~:'.$th_array->[1] if ($th_array->[0] eq '>' || $th_array->[0] eq '>=');
	$th_array->[5] = $th_array->[1].':' if ($th_array->[0] eq '<' || $th_array->[0] eq '<=');
	$th_array->[5] = '@'.$th_array->[1].':'.$th_array->[1] if $th_array->[0] eq '=';
	$th_array->[5] = $th_array->[1].':'.$th_array->[1] if $th_array->[0] eq '!';
    }
    if ($th_array->[0] =~ /[>|<]/ && !isnum($th_array->[1])) {
	print "Numeric value required when '>' or '<' are used !\n";
        print_usage();
        exit $ERRORS{"UNKNOWN"};
    }
    # verb("debug parse_threshold: $th_array->[0] and $th_array->[1]");
    $th_array->[0] = '=' if !$th_array->[0] && !isnum($th_array->[1]) && $th_array->[1] ne '';
    if (!$th_array->[0] && isnum($th_array->[1])) { # this is just the number by itself, becomes 0:number check per nagios guidelines
	$th_array->[2]=$th_array->[1];
	$th_array->[1]=0;
	$th_array->[0]=':';
        $th_array->[5]=$th_array->[2];
    }
    return $th_array;
}

# this function checks that for numeric data warn threshold is within range of critical
# where within range depends on actual threshold spec and normally just means less
sub threshold_specok {
    my ($warn_thar,$crit_thar) = @_;

    return 1 if defined($warn_thar) && defined($warn_thar->[1]) &&
		defined($crit_thar) && defined($crit_thar->[1]) &&
		isnum($warn_thar->[1]) && isnum($crit_thar->[1]) &&
                $warn_thar->[0] eq $crit_thar->[0] && 
                (!defined($warn_thar->[3]) || $warn_thar->[3] !~ /\^/) &&
		(!defined($crit_thar->[3]) || $crit_thar->[3] !~ /\^/) &&
              (($warn_thar->[1]>$crit_thar->[1] && ($warn_thar->[0] =~ />/ || $warn_thar->[0] eq '@')) ||
               ($warn_thar->[1]<$crit_thar->[1] && ($warn_thar->[0] =~ /</ || $warn_thar->[0] eq ':')) ||
               ($warn_thar->[0] eq ':' && $warn_thar->[2]>=$crit_thar->[2]) ||
               ($warn_thar->[0] eq '@' && $warn_thar->[2]<=$crit_thar->[2]));
    return 0;  # return with 0 means specs check out and are ok
}

sub dataresults_addvar {
   my ($dnam, $dval) = @_;
   if (exists($dataresults{$dnam})) {
   	$dataresults{$dnam}[0] = $dval;
   }
   else { 
	$dataresults{$dnam} = [$dval, 0, 0];
   }
   if (defined($o_perfvars) && $o_perfvars eq '*') {
        push @o_perfvarsL, $dnam;
   }
}

# this converts uptime in seconds to nice & short output format
sub uptime_info {
  my $uptime_seconds = shift;
  my $upinfo = "";
  my ($secs,$mins,$hrs,$days) = (undef,undef,undef,undef);
  ($mins,$secs) = div_mod($uptime_seconds,60);
  ($hrs,$mins) = div_mod($mins,60);
  ($days,$hrs) = div_mod($hrs,24);
  $upinfo .= "$days days " if $days>0;
  $upinfo .= "$hrs hours " if $hrs>0;
  $upinfo .= "$mins minutes" if $mins>0 && ($days==0 || $hrs==0);
  $upinfo .= "$secs seconds" if $secs>0 && $days==0 && $hrs==0; 
  return $upinfo;
}

# process --query options (which maybe repeated, that's why loop)
sub option_query {
   for(my $i=0;$i<scalar(@o_querykey);$i++) {
	  verb("Processing query key option: $o_querykey[$i]");
	  my @ar=split(/,/, $o_querykey[$i]);
	  # how to query
	  my @key_querytype = split(':', uc shift @ar);
	  verb("- processing query type specification: ".join(':',@key_querytype));
	  if ($key_querytype[0] eq 'GET') {}
	  elsif ($key_querytype[0] eq 'LRANGE') {
		if (scalar(@key_querytype)<2 || scalar(@key_querytype)>4) {
                	print "Incorrect specification of LRANGE. Must include type and start and end range.\n";
			print_usage();
			exit $ERRORS{"UNKNOWN"};
		}
		elsif ($key_querytype[1] ne 'MAX' && $key_querytype[1] ne 'MIN' &&
		    $key_querytype[1] ne 'AVG' && $key_querytype[1] ne 'SUM') {
			print "Invalid LRANGE type $key_querytype[1]. This must be either MAX or MIN or AVG or SUM\n";
			print_usage();
			exit $ERRORS{"UNKNOWN"};
		}
	  }
	  else {
		print "Invalid key query $key_querytype[0]. Currently supported are GET and LRANGE.\n";
		print_usage();
		exit $ERRORS{"UNKNOWN"};
	  }
	  # key to query and how to name it
          my ($key_query,$key_name) = split(':', shift @ar);
	  $key_name = $key_query if !defined($key_name) || ! $key_name;
	  verb("- variable $key_name will receive data from $key_query");
	  # thresholds and what to do if its not there
	  my ($key_alert,$warn,$crit)=(undef,undef,undef);
	  foreach (@ar) {
		my $v = uc $_;
		if ($v =~ /^ABSENT\:(.*)/) {
	     		if ($1 eq 'WARNING' || $1 eq 'CRITICAL' || $1 eq 'NONE') {
				$key_alert=$1;
		 		verb("- alert $key_alert will be issued if key is not present");
	    		}
			else {
				print "Invalid value $1 after ABSENT. Please specify it as either WARNING or CRITICAL\n";
				print_usage();
				exit $ERRORS{"UNKNOWN"};
			}
		}
		elsif ($v =~ /^WARN\:(.*)/) {
			$warn = $1;
		}
		elsif ($v =~/^CRIT:\:(.*)/) {
			$crit = $1;
		}
		else {
			print "Invalid value $v in query specification.\n";
			print_usage();
			exit $ERRORS{"UNKNOWN"};
		}
	  }
	  $warn = "~" if !defined($warn) && defined($crit);
	  $crit = "~" if !defined($crit) && defined($warn);
	  # finish processing assigning results to global arrays
	  $query[$i] = { 'key_query' => $key_query, 'key_name' => $key_name, 'query_type' => $key_querytype[0] };
	  $query[$i]{'query_subtype'} = $key_querytype[1] if defined($key_querytype[1]);
          $query[$i]{'query_range_start'} = $key_querytype[2] if defined($key_querytype[2]);
	  $query[$i]{'query_range_end'} = $key_querytype[3] if defined($key_querytype[3]);	  
	  $query[$i]{'alert'} = $key_alert if defined($key_alert);
	  $query[$i]{'warn'} = $warn if defined($warn);
	  $query[$i]{'crit'} = $crit if defined($crit);
	  if (defined($warn) && defined($crit)) {
		unshift(@o_varsL,$key_name);
		unshift(@ar_warnLv,$warn);
		unshift(@ar_critLv,$crit);
                verb("- warning threshold $warn and critical threshold $crit set");
	  }	  
     }
}

# sets thresholds after options have been processed
sub options_setthresholds {
    if (scalar(@ar_warnLv)!=scalar(@o_varsL) || scalar(@ar_critLv)!=scalar(@o_varsL)) {
	  printf "Number of specified warning levels (%d) and critical levels (%d) must be equal to the number of attributes specified at '-a' (%d). If you need to ignore some attribute do it as ',,'\n", scalar(@ar_warnLv), scalar(@ar_critLv), scalar(@o_varsL); 
	  verb("Warning Levels: ".join(",",@ar_warnLv));
	  verb("Critical Levels: ".join(",",@ar_critLv));
	  print_usage();
	  exit $ERRORS{"UNKNOWN"};
    }
    for (my $i=0; $i<scalar(@o_varsL); $i++) {
	  $o_varsL[$i] = '&'.$1 if $o_varsL[$i] =~ /^$o_rprefix(.*)$o_rsuffix$/; # always lowercase here
	  if ($o_varsL[$i] =~ /^&(.*)/) {
		if (!defined($o_prevperf)) {
			print "Calculating rate variable such as ".$o_varsL[$i]." requires previous performance data. Please add '-P \$SERVICEPERFDATA\$' to your nagios command line.\n";
			print_usge();
			exit $ERRORS{"UNKNOWN"};
		}
		if (defined($KNOWN_STATUS_VARS{$1}) && $KNOWN_STATUS_VARS{$1}[0] ne 'COUNTER') {
                	print "$1 is not a COUNTER variable for which rate of changee should be calculated\n";
			print_usage();
                	exit $ERRORS{"UNKNOWN"};
		}
	  }
          $o_warnL[$i] = parse_threshold($ar_warnLv[$i]);
          $o_critL[$i] = parse_threshold($ar_critLv[$i]);
	  if (threshold_specok($o_warnL[$i],$o_critL[$i])) {
                 print "All numeric warning values must be less then critical (or greater then when '<' is used)\n";
                 print "Note: to override this check prefix warning value with ^\n";
                 print_usage();
                 exit $ERRORS{"UNKNOWN"};
           }
    }
}

# sets password, host, port and other data based on options entered
sub options_setaccess {
    if (!defined($o_host)) { print "Please specify hostname (-H)\n"; print_usage(); exit $ERRORS{"UNKNOWN"}; } 
    if (defined($o_pwfile) && $o_pwfile) {
        if ($o_password) {
	    print "use either -x or -C to enter credentials\n"; print_usage(); exit $ERRORS{"UNKNOWN"};
	}
        open my $file, '<', $o_pwfile or die $!;
        while (<$file>) {
            # Match first non-blank line that doesn't start with a comment
            if (!($_ =~ /^\s*#/) && $_ =~ /\S+/) {
                chomp($PASSWORD = $_);
                last;
            }
        }
        close $file;
        print 'Password file is empty' and exit $ERRORS{"UNKNOWN"} if !$PASSWORD;
    }
    if (defined($o_password) && $o_password) {
	$PASSWORD = $o_password;
    }
    $HOSTNAME = $o_host if defined($o_host);
    $PORT     = $o_port if defined($o_port);
    $TIMEOUT  = $o_timeout if defined($o_timeout);
}

# processes previous perf data if present
sub options_processprevperf {
    if (defined($o_prevperf)) {
        if (defined($o_perf)) {
                %prev_perf=process_perf($o_prevperf);
                # put last time nagios was checked in timestamp array
                if (defined($prev_perf{_ptime})) {
                        # push @prev_time, $prev_perf{ptime};
			$perfcheck_time=$prev_perf{_ptime};
                }
                elsif (defined($o_prevtime)) {
                        # push @prev_time, $o_prevtime;
                        # $prev_perf{ptime}=$o_prevtime;
			$perfcheck_time=$o_prevtime;
                }
                else {
                        # @prev_time=();
			$perfcheck_time=undef;
                }
                # numeric sort for timestamp array (this is from lowest time to highiest, i.e. to latest)
                # my %ptimes=();
                # $ptimes{$_}=$_ foreach @prev_time;
                # @prev_time = sort { $a <=> $b } keys(%ptimes);
        }
        else {
                print "need -f option first \n"; print_usage(); exit $ERRORS{"UNKNOWN"};
        }
    }
}

# parse command line options
sub check_options {
    Getopt::Long::Configure("bundling");
    my %Options = (
   	'v:s'	=> \$o_verb,		'verbose:s' => \$o_verb, "debug:s" => \$o_verb,
        'h'     => \$o_help,            'help'          => \$o_help,
        'H:s'   => \$o_host,            'hostname:s'    => \$o_host,
        'p:i'   => \$o_port,            'port:i'        => \$o_port,
        'C:s'   => \$o_pwfile,          'credentials:s' => \$o_pwfile,
        'x:s'   => \$o_password,	'password:s'	=> \$o_password,
        't:i'   => \$o_timeout,         'timeout:i'     => \$o_timeout,
        'V'     => \$o_version,         'version'       => \$o_version,
	'a:s'   => \$o_variables,       'variables:s'   => \$o_variables,
        'c:s'   => \$o_crit,            'critical:s'    => \$o_crit,
        'w:s'   => \$o_warn,            'warn:s'        => \$o_warn,
	'f:s'   => \$o_perf,            'perfparse:s'   => \$o_perf,
	'A:s'   => \$o_perfvars,        'perfvars:s'    => \$o_perfvars,
        'T:s'   => \$o_timecheck,       'response_time:s' => \$o_timecheck,
        'R:s'   => \$o_hitrate,         'hitrate:s'     => \$o_hitrate,
        'r:s'   => \$o_repdelay,        'replication_delay:s' => \$o_repdelay,
        'P:s'   => \$o_prevperf,        'prev_perfdata:s' => \$o_prevperf,
        'E:s'   => \$o_prevtime,        'prev_checktime:s'=> \$o_prevtime,
        'm:s'   => \$o_memutilization,  'memory_utilization:s' => \$o_memutilization,
	'M:s'	=> \$o_totalmemory,	'total_memory:s' => \$o_totalmemory,
	'q=s'	=> \@o_querykey,	'query=s'	 => \@o_querykey,
	'rate_label:s'	=> \$o_ratelabel,
    );
    GetOptions(\%Options, 'q=s@', 'query=s@');

    # below code is common for number of my plugins, including check_snmp_?, netstat, etc
    # it is mostly compliant with nagios threshold specification (except use of '~')
    # and adds number of additional format options using '>','<','!','=' prefixes

    # Standard nagios plugin required options
    if (defined($o_help)) { help(); exit $ERRORS{"UNKNOWN"} };
    if (defined($o_version)) { p_version(); exit $ERRORS{"UNKNOWN"} };

    # Processing of variables-list -a, -A and thresholds -w, -c options
    @o_perfvarsL=split( /,/ , lc $o_perfvars ) if defined($o_perfvars) && $o_perfvars ne '*';
    $o_perfvars='*' if defined($o_perfvars) && scalar(@o_perfvarsL)==0;
    for (my $i=0; $i<scalar(@o_perfvarsL); $i++) {
        $o_perfvarsL[$i] = '&'.$1 if $o_perfvarsL[$i] =~ /^$o_rprefix(.*)$o_rsuffix$/;
    }
    if (defined($o_warn) || defined($o_crit) || defined($o_variables)) {
	if (defined($o_variables)) {
	  @o_varsL=split( /,/ , lc $o_variables );
	  if (defined($o_warn)) {
	     $o_warn.="~" if $o_warn =~ /,$/;
	     @ar_warnLv=split( /,/ , lc $o_warn );
	  }
	  if (defined($o_crit)) {
	     $o_crit.="~" if $o_crit =~ /,$/;
    	     @ar_critLv=split( /,/ , lc $o_crit );
	  }
	}
	else {
	  print "Specifying warning and critical levels requires '-a' parameter with list of variables\n";
	  print_usage();
	  exit $ERRORS{"UNKNOWN"};
	}
    }

    # this is a special loop to check stats-variables options such as "connected_clients=WARN,CRIT"
    # which are specifies as long options
    foreach(keys(%KNOWN_STATUS_VARS)) {


    }

    # additional variables/options calculated and added by this plugin
    if (defined($o_timecheck) && $o_timecheck ne '') {
          my @o_timeth=split(/,/, lc $o_timecheck);
          verb("Processing timecheck thresholds: $o_timecheck");
          if (scalar(@o_timeth)!=2) {
              printf "Incorrect value '%s' for Connection Time Thresholds. Connection time threshold must include both warning and critical thresholds separated by ','\n", $o_timecheck;
              print_usage();
              exit $ERRORS{"UNKNOWN"};
          }
          unshift(@o_varsL,"response_time");
          unshift(@ar_warnLv,$o_timeth[0]);
          unshift(@ar_critLv,$o_timeth[1]);
    }
    if (defined($o_hitrate) && $o_hitrate ne '') {
          my @o_hrate=split(/,/, lc $o_hitrate);
          verb("Processing hitrate thresholds: $o_hitrate");
          if (scalar(@o_hrate)!=2) {
              printf "Incorrect value '%s' for Hitrate Threshold. You must include both warning and critical thresholds separated by ','\n", $o_hitrate;
              print_usage();
              exit $ERRORS{"UNKNOWN"};
          }
          unshift(@o_varsL,"hitrate");
          unshift(@ar_warnLv,$o_hrate[0]);
          unshift(@ar_critLv,$o_hrate[1]);
    }
    if (defined($o_repdelay) && $o_repdelay ne '') {
          my @o_rdelay=split(/,/, lc $o_repdelay);
          verb("Processing replication delay thresholds: $o_repdelay");
          if (scalar(@o_rdelay)!=2) {
              printf "Incorrect value '%s' for Replication Delay Threshold. You must include both warning and critical thresholds separated by ','\n", $o_repdelay;
              print_usage();
              exit $ERRORS{"UNKNOWN"};
          }
          unshift(@o_varsL,"replication_delay");
          unshift(@ar_warnLv,$o_rdelay[0]);
          unshift(@ar_critLv,$o_rdelay[1]);
    }
    if (defined($o_memutilization) && $o_memutilization ne '') {
          my @o_usize=split(/,/, lc $o_memutilization);
          verb("Processing memory utilization thresholds: $o_memutilization");
          if (scalar(@o_usize)!=2) {
              printf "Incorrect value '%s' for Utilization Threshold. You must include both warning and critical thresholds separated by ','\n", $o_memutilization;
              print_usage();
              exit $ERRORS{"UNKNOWN"};
          }
          unshift(@o_varsL,"memory_utilization");
          unshift(@ar_warnLv,$o_usize[0]);
          unshift(@ar_critLv,$o_usize[1]);
    }
    if (defined($o_totalmemory)) {
	if ($o_totalmemory =~ /^(\d+)B/) {
	   $o_totalmemory = $1;
	}
	elsif ($o_totalmemory =~ /^(\d+K)/) {
	   $o_totalmemory = $1*1024;
	}
	elsif ($o_totalmemory =~ /^(\d+M)/) {
	   $o_totalmemory = $1*1024*1024;
	}
	elsif ($o_totalmemory =~ /^(\d+)G/) {
	   $o_totalmemory = $1*1024*1024*1024;
	}
	elsif ($o_totalmemory !~ /^(\d+)$/) {
		print "Total memory value $o_totalmemory can not be interpreted\n";
		print_usage();
		exit $ERRORS{"UNKNOWN"};
	} 
    }
<<<<<<< HEAD

    # query option
    if (defined(@o_querykey)) {
	options_query();
    }
=======
    option_query();
>>>>>>> fa81c126
    # if (scalar(@o_varsL)==0 && scalar(@o_perfvarsL)==0) {
    #	print "You must specify list of attributes with either '-a' or '-A'\n";
    #	print_usage();
    #	exit $ERRORS{"UNKNOWN"};
    #    }

    # finish it up
    options_processprevperf();
    options_setthresholds();
    options_setaccess();
}

# Get the alarm signal (just in case nagios screws up)
$SIG{'ALRM'} = sub {
     $redis->quit if defined($redis);
     print ("ERROR: Alarm signal (Nagios time-out)\n");
     exit $ERRORS{"UNKNOWN"};
};

########## MAIN #######

check_options();

# Check global timeout if plugin screws up
if (defined($TIMEOUT)) {
  verb("Alarm at $TIMEOUT");
  alarm($TIMEOUT);
}
else {
  verb("no timeout defined : $o_timeout + 10");
  alarm ($o_timeout+10);
}

# connect using tcp and verify the port is working
my $sock = new IO::Socket::INET(
  PeerAddr => $HOSTNAME,
  PeerPort => $PORT,
  Proto => 'tcp',
);
if (!$sock) {
  print "CRITICAL ERROR - Can not connect to '$HOSTNAME' on port $PORT\n";
  exit $ERRORS{'CRITICAL'};
}
close($sock);

# now do connection using Redis library
my $start_time;
my $dsn = $HOSTNAME.":".$PORT;
verb("connecting to $dsn"); 
$start_time = [ Time::HiRes::gettimeofday() ] if defined($o_timecheck);

$redis = Redis-> new ( server => $dsn );

if ($PASSWORD) {
    $redis->auth($PASSWORD);
}

if (!$redis) {
  print "CRITICAL ERROR - Redis Library - can not connect to '$HOSTNAME' on port $PORT\n"; 
  exit $ERRORS{'CRITICAL'};
}

if (!$redis->ping) {
  print "CRITICAL ERROR - Redis Library - can not ping '$HOSTNAME' on port $PORT\n";
  exit $ERRORS{'CRITICAL'};
}

# define variables for processing of the results
my $dbversion = "";
my $statuscode = "OK";
my $statusinfo = "";
my $statusdata = "";
my $perfdata = "";
my $vnam;
my $dnam;
my $vval;
my %dbs=();	# database-specific info, this is almost unused right now
my %slaves=();
my $chk = "";
my $i;
$dataresults{$_} = [undef, 0, 0] foreach(@o_varsL);
$dataresults{$_} = [undef, 0, 0] foreach(@o_perfvarsL);

# This returns hashref of various statistics/info data
my $stats = $redis->info();

# Check specified key if option -q was used
for (my $i=0; $i<scalar(@query);$i++) {
  my $result=undef;
  if ($query[$i]{'query_type'} eq 'GET') {
  	$result  = $redis->get($query[$i]{'key_query'});
  }
  elsif ($query[$i]{'query_type'} eq 'LRANGE') {
	my $range_start;
	my $range_end;
	if (defined($query[$i]{'query_range_start'}) && $query[$i]{'query_range_start'} ne '') {
	    $range_start=$query[$i]{'query_range_start'};
	}
        else {
	    $range_start=0;
	}
	if (defined($query[$i]{'query_range_end'}) && $query[$i]{'query_range_end'} ne '') {
	    $range_end= $query[$i]{'query_range_end'} if defined
	}
	else {
	    $range_end = $redis->llen($query[$i]{'key_query'})-1;
	}
	my @list = $redis->lrange($query[$i]{'key_query'}, $range_start, $range_end);
	   if (scalar(@list)>0) {
		$result=shift @list;
		foreach(@list) {
		    $result+=$_ if $query[$i]{'query_subtype'} eq 'SUM' || $query[$i]{'query_subtype'} eq 'AVG';
		    $result=$_ if ($query[$i]{'query_subtype'} eq 'MIN' && $_ < $result) ||
				  ($query[$i]{'query_subtype'} eq 'MAX' && $_ > $result);
		}
		$result = $result / (scalar(@list)+1) if $query[$i]{'query_subtype'} eq 'AVG';
	}
  }
  if (defined($result) && $result) {
      $query[$i]{'result'} = $result;
      dataresults_addvar($query[$i]{'key_name'}, $result);
      verb("Result of querying ".$query[$i]{'key_query'}." is: $result");
  }
  else {
<<<<<<< HEAD
      if (defined($query[$i]{'alert'} && $query[$i]{'alert'} ne 'NONE') {
=======
      if (defined($query[$i]{'alert'})) {
>>>>>>> fa81c126
	$statuscode=$query[$i]{'alert'} if $statuscode ne 'CRITICAL';
	$statusinfo.=", " if $statusinfo;
	$statusinfo.= "Query on ".$query[$i]{'key_query'}." did not succeed";
      }
  }
}

# end redis session
$redis->quit;

# load stats data into internal hash array
my $total_keys=0;
my $total_expires=0;
foreach $vnam (keys %{$stats}) {
     $vval = $stats->{$vnam};
     if (defined($vval)) {
    	verb("Stats Line: $vnam = $vval");
	if (exists($KNOWN_STATUS_VARS{$vnam}) && $KNOWN_STATUS_VARS{$vnam}[0] eq 'VERSION') {
		$dbversion .= $vval;
	}
	elsif ($vnam =~ /^db/) {
		$dbs{$vnam}= {'name'=>$vnam};
		foreach (split(/,/,$vval)) {
			my ($k,$d) = split(/=/,$_);
			dataresults_addvar($vnam.'_'.$k,$d); 
			$dbs{$vnam}{$k}=$d;
			verb(" - stats data added: ".$vnam.'_'.$k.' = '.$d);
			$total_keys+=$d if $k eq 'keys' && isnum($d);
			$total_expires+=$d if $k eq 'expires' && isnum($d);
		}
	}
	elsif ($vnam =~ /~slave/) {
		# TODO TODO TODO TODO
	}
	else {
		dataresults_addvar($vnam, $vval);
   	}
     }
     else {
        verb("Stats Data: $vnam = NULL");
     }
}
verb("Calculated Data: total_keys=".$total_keys);
verb("Calculated Data: total_expires=".$total_expires);
dataresults_addvar('total_keys',$total_keys);
dataresults_addvar('total_expires',$total_expires);

# Response Time
if (defined($o_timecheck)) {
    $dataresults{'response_time'}=[0,0,0] if !defined('response_time');
    $dataresults{'response_time'}[0]=Time::HiRes::tv_interval($start_time);;
    $statusdata .= sprintf(" response in %.3fs", $dataresults{'response_time'}[0]);
    $dataresults{'response_time'}[1]++;
    if ($o_timecheck eq '' && defined($o_perf)) {
        $perfdata .= ' response_time=' . $dataresults{'response_time'}[0].'s';
    }
}

# Calculate rate variables
my $timenow=time();
my $ptime=undef;
my $avar;
$ptime=$prev_perf{'_ptime'} if defined($prev_perf{'_ptime'});
if (defined($o_prevperf) && defined($o_perf)) {
   for ($i=0;$i<scalar(@o_varsL);$i++) {
	if ($o_varsL[$i] =~ /^&(.*)/) {
	    $avar = $1;
	    if (defined($dataresults{$avar}) && $dataresults{$avar}[2]==0) {
		$dataresults{$avar}[3]= $avar."=".$dataresults{$avar}[0];
		if (defined($KNOWN_STATUS_VARS{$avar})) {
                	$dataresults{$avar}[3].= $KNOWN_STATUS_VARS{$avar}[1];
          	}
	    }
	    if (defined($prev_perf{$avar}) && defined($ptime)) {
		$dataresults{$o_varsL[$i]}=[0,0,0] if !defined($dataresults{$o_varsL[$i]});
		$dataresults{$o_varsL[$i]}[0]= sprintf("%.2f",
		   ($dataresults{$avar}[0]-$prev_perf{$avar})/($timenow-$ptime));
		verb("Calculating Rate of Change for $avar : ".$o_varsL[$i]."=".$dataresults{$o_varsL[$i]}[0]);
	    }
	}
   }
}

# Hitrate
my $hits_total=0;
my $hits_hits=undef;
my $hitrate_all=0;
if (defined($o_hitrate) && defined($dataresults{'keyspace_hits'}) && defined($dataresults{'keyspace_misses'})) {
    for $avar ('keyspace_hits', 'keyspace_misses') {
        if (defined($o_prevperf) && defined($o_perf) && $dataresults{$avar}[2]==0) {
                $dataresults{$avar}[3]= $avar."=".$dataresults{$avar}[0].'c';
        }
        $hits_hits = $dataresults{'keyspace_hits'}[0] if $avar eq 'keyspace_hits';
        $hits_total += $dataresults{$avar}[0];
    }
    verb("Calculating Hitrate : total=".$hits_total." hits=".$hits_hits);
    if (defined($hits_hits) && defined($prev_perf{'keyspace_hits'}) && defined($prev_perf{'keyspace_misses'}) && $hits_hits > $prev_perf{'keyspace_hits'}) {
        $hitrate_all = $hits_hits/$hits_total*100 if $hits_total!=0;
        $hits_hits -= $prev_perf{'keyspace_hits'};
        $hits_total -= $prev_perf{'keyspace_misses'};
        $hits_total -= $prev_perf{'keyspace_hits'};
        verb("Calculating Hitrate. Adjusted based on previous values. total=".$hits_total." hits=".$hits_hits);
    }
    if (defined($hits_hits)) {
        $dataresults{'hitrate'}=[0,0,0] if !defined($dataresults{'hitrate'});
        if ($hits_total==0) {
                $dataresults{'hitrate'}[0]=0;
        }
        else {
                $dataresults{'hitrate'}[0]=sprintf("%.4f", $hits_hits/$hits_total*100);
        }
        $statusdata.=',' if $statusdata;
        $statusdata .= sprintf(" hitrate is %.2f%%", $dataresults{'hitrate'}[0]);
        $statusdata .= sprintf(" (%.2f%% from launch)", $hitrate_all) if ($hitrate_all!=0);
        $dataresults{'hitrate'}[1]++;
        if ($o_hitrate eq '' && defined($o_perf)) {
                $perfdata .= sprintf(" hitrate=%.4f%%", $dataresults{'hitrate'}[0]);
        }
     }
}

# Replication Delay 
#   TODO: 'master_link_down_since_seconds' will have time if slave entirely disconnected
my $repl_delay=0;
if (defined($o_repdelay) && defined($dataresults{'master_last_io_seconds_ago'}) && defined($dataresults{'role'})) {
    if ($dataresults{'role'}[0] eq 'slave') {
        if (defined($o_prevperf) && defined($o_perf) && $dataresults{'master_last_io_seconds_ago'}[2]==0) {
		$dataresults{'master_last_io_seconds_ago'}[3] = "replication_delay=".$dataresults{'master_last_io_seconds_ago'}[0];
	}
	$repl_delay = $dataresults{'master_last_io_seconds_ago'}[0];
    	$dataresults{'replication_delay'}=[0,0,0] if !defined($dataresults{'replication_delay'});
	$dataresults{'replication_delay'}[0]=$repl_delay if $repl_delay!=0;
	$statusdata.=',' if $statusdata;
	$statusdata .= sprintf(" replication_delay is %.2f%%", $dataresults{'replication_delay'}[0]);
	$dataresults{'replication_delay'}[1]++;
	if ($o_repdelay eq '' && defined($o_perf)) {
		$perfdata .= sprintf(" replication_delay=%.5f%%", $dataresults{'replication_delay'}[0]);
	}
     }
}

# Memory Use Utilization
if (defined($o_memutilization) && defined($dataresults{'used_memory_rss'})) {
    if (defined($o_totalmemory)) {
	$dataresults{'memory_utilization'}=[0,1,0];
        $dataresults{'memory_utilization'}[0]=$dataresults{'used_memory_rss'}[0]/$o_totalmemory*100;
	verb('memory utilization % : '.$dataresults{'memory_utilization'}[0].' = '.$dataresults{'used_memory_rss'}[0].' (used_memory_rss) / '.$o_totalmemory.' * 100');
    }
    elsif ($o_memutilization ne '') {
	print "ERROR: Can not calculate memory utilization if you do not specify total memory on a system (-M option)\n";
	print_usage();
	exit $ERRORS{"UNKNOWN"};
    }
    if (defined($dataresults{'memory_utilization'}) && $o_memutilization eq '' && defined($o_perf)) {
        $perfdata .= sprintf(" memory_utilization=%.5f%%", $dataresults{'memory_utilization'}[0]);
    }
    if (defined($dataresults{'used_memory_human'}) && defined($dataresults{'used_memory_peak_human'})) {
	$statusdata.=', ' if $statusdata;
	$statusdata.="memory use is ".$dataresults{'used_memory_human'}[0]." (";
	$statusdata.='peak '.$dataresults{'used_memory_peak_human'}[0];
	if (defined($dataresults{'memory_utilization'})) {
		$statusdata.= sprintf(", %.2f%% of max", $dataresults{'memory_utilization'}[0]);
	}
	if (defined($dataresults{'mem_fragmentation_ratio'})) {
		$statusdata.=", fragmentation ".$dataresults{'mem_fragmentation_ratio'}[0].'%';
	}
	$statusdata.=")";
    }
}

# We split into prefix/suffix again but without lowercasing $o_ratelabel first
($o_rprefix,$o_rsuffix)=split(/,/,$o_ratelabel) if defined($o_ratelabel) && $o_ratelabel ne '';

# main loop to check for warning & critical thresholds
for ($i=0;$i<scalar(@o_varsL);$i++) {
  $avar=$o_varsL[$i];
  my $avar_out = $avar;
  # this is for output of rate variables which name internally start with &
  if ($avar =~ /^&(.*)/) {
	$avar_out = $o_rprefix.$1.$o_rsuffix;
  }
  if (defined($dataresults{$avar}[0])) {
    # main check, The below appears to except case of hitrate=0, don't remember why I added it
    if ($avar ne 'hitrate' || $dataresults{$avar}[0]>0) {
        if ($chk = check_threshold($avar,lc $dataresults{$avar}[0],$o_critL[$i])) {
	    $dataresults{$avar}[1]++;
	    $statuscode = "CRITICAL";
            $statusinfo .= $chk;
        }
        elsif ($chk = check_threshold($avar,lc $dataresults{$avar}[0],$o_warnL[$i])) {
	    $dataresults{$avar}[1]++;
	    $statuscode="WARNING" if $statuscode eq "OK";
	    $statusinfo .= $chk;
	}
    }
    # if we did not output to status line yet, do so
    if ($dataresults{$avar}[1]==0) {
	  $dataresults{$avar}[1]++;
	  $statusdata .= ", " if $statusdata;
	  $statusdata .= $avar_out . " is " . $dataresults{$avar}[0];
    }
    # if we were asked to output performance, prepare it but do not output until later loop
    if (defined($o_perf) && $dataresults{$avar}[2]==0 && $dataresults{$avar}[3] eq '') {
	  $dataresults{$avar}[3]=$avar_out."=".$dataresults{$avar}[0];
	  if (defined($KNOWN_STATUS_VARS{$avar})) {
		$dataresults{$avar}[3] .= $KNOWN_STATUS_VARS{$avar}[1];
	  }
	  if (defined($o_warnL[$i][5]) && defined($o_critL[$i][5])) {
	    $dataresults{$avar}[3] .= ';' if $o_warnL[$i][5] ne '' || $o_critL[$i][5] ne '';
	    $dataresults{$avar}[3] .= $o_warnL[$i][5] if $o_warnL[$i][5] ne '';
	    $dataresults{$avar}[3] .= ';'.$o_critL[$i][5] if $o_critL[$i][5] ne '';
	  }
    }
  }
  else {
	$statuscode="CRITICAL";
	$statusinfo .= " $o_varsL[$i] data is missing";
  }
}

# add performance data variables
for ($i=0;$i<scalar(@o_perfvarsL);$i++) {
  $avar=$o_perfvarsL[$i];
  if (defined($dataresults{$avar}[0]) && $dataresults{$avar}[2]==0 && 
	(!defined($KNOWN_STATUS_VARS{$avar}) || 
         $KNOWN_STATUS_VARS{$avar}[0] =~ /$PERF_OK_STATUS_REGEX/ )) {
    if (defined($dataresults{$avar}[3])) {
	$perfdata .= " " . $dataresults{$avar}[3];
    }
    else {
        $perfdata .= " " . $avar . "=" . $dataresults{$avar}[0];
        if (defined($KNOWN_STATUS_VARS{$avar})) {
            $perfdata .= $KNOWN_STATUS_VARS{$avar}[1];
        }
    }
    $dataresults{$avar}[2]++;
  }
}
if (defined($o_prevperf)) {
  $perfdata .= " _ptime=".$timenow;
}
foreach $avar (keys %dataresults) {
  if (defined($dataresults{$avar}[3]) && $dataresults{$avar}[2]==0) {
    $perfdata .= " " . $dataresults{$avar}[3];
    $dataresults{$avar}[2]++;
  }
}

# now output the results
print $statuscode . ': '.$statusinfo." ";
print "- " if $statusinfo;
print "REDIS " . $dbversion . ' on ' . $HOSTNAME. ':'. $PORT;
print ' has '.scalar(keys %dbs).' databases ('.join(',',keys(%dbs)).')';
print " with ".$dataresults{'total_keys'}[0]." keys" if $dataresults{'total_keys'}[0] > 0;
print ', up '.uptime_info($dataresults{'uptime_in_seconds'}[0]) if defined($dataresults{'uptime_in_seconds'}); 
print " -" . $statusdata if $statusdata;
print " |" . $perfdata if $perfdata;
print "\n";

# end exit
exit $ERRORS{$statuscode};<|MERGE_RESOLUTION|>--- conflicted
+++ resolved
@@ -991,15 +991,10 @@
 		exit $ERRORS{"UNKNOWN"};
 	} 
     }
-<<<<<<< HEAD
-
-    # query option
-    if (defined(@o_querykey)) {
-	options_query();
-    }
-=======
+
+    # query option processing
     option_query();
->>>>>>> fa81c126
+
     # if (scalar(@o_varsL)==0 && scalar(@o_perfvarsL)==0) {
     #	print "You must specify list of attributes with either '-a' or '-A'\n";
     #	print_usage();
@@ -1124,11 +1119,7 @@
       verb("Result of querying ".$query[$i]{'key_query'}." is: $result");
   }
   else {
-<<<<<<< HEAD
       if (defined($query[$i]{'alert'} && $query[$i]{'alert'} ne 'NONE') {
-=======
-      if (defined($query[$i]{'alert'})) {
->>>>>>> fa81c126
 	$statuscode=$query[$i]{'alert'} if $statuscode ne 'CRITICAL';
 	$statusinfo.=", " if $statusinfo;
 	$statusinfo.= "Query on ".$query[$i]{'key_query'}." did not succeed";
